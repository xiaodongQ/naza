<p align="center">
<br>
Go语言基础库
<br><br>
<a title="TravisCI" target="_blank" href="https://www.travis-ci.org/q191201771/naza"><img src="https://www.travis-ci.org/q191201771/naza.svg?branch=master"></a>
<a title="codecov" target="_blank" href="https://codecov.io/gh/q191201771/naza"><img src="https://codecov.io/gh/q191201771/naza/branch/master/graph/badge.svg?style=flat-square"></a>
<a title="goreportcard" target="_blank" href="https://goreportcard.com/report/github.com/q191201771/naza"><img src="https://goreportcard.com/badge/github.com/q191201771/naza?style=flat-square"></a>
<br>
<a title="codeline" target="_blank" href="https://github.com/q191201771/naza"><img src="https://sloc.xyz/github/q191201771/naza/?category=code"></a>
<a title="license" target="_blank" href="https://github.com/q191201771/naza/blob/master/LICENSE"><img src="https://img.shields.io/badge/license-MIT-brightgreen.svg?style=flat-square"></a>
<a title="lastcommit" target="_blank" href="https://github.com/q191201771/naza/commits/master"><img src="https://img.shields.io/github/commit-activity/m/q191201771/naza.svg?style=flat-square"></a>
<a title="commitactivity" target="_blank" href="https://github.com/q191201771/naza/graphs/commit-activity"><img src="https://img.shields.io/github/last-commit/q191201771/naza.svg?style=flat-square"></a>
<br>
<a title="pr" target="_blank" href="https://github.com/q191201771/naza/pulls"><img src="https://img.shields.io/github/issues-pr-closed/q191201771/naza.svg?style=flat-square&color=FF9966"></a>
<a title="hits" target="_blank" href="https://github.com/q191201771/naza"><img src="https://hits.b3log.org/q191201771/naza.svg?style=flat-square"></a>
<a title="language" target="_blank" href="https://github.com/q191201771/naza"><img src="https://img.shields.io/github/languages/count/q191201771/naza.svg?style=flat-square"></a>
<a title="toplanguage" target="_blank" href="https://github.com/q191201771/naza"><img src="https://img.shields.io/github/languages/top/q191201771/naza.svg?style=flat-square"></a>
<a title="godoc" target="_blank" href="https://godoc.org/github.com/q191201771/naza"><img src="http://img.shields.io/badge/godoc-reference-5272B4.svg?style=flat-square"></a>
<br><br>
<a title="watcher" target="_blank" href="https://github.com/q191201771/naza/watchers"><img src="https://img.shields.io/github/watchers/q191201771/naza.svg?label=Watchers&style=social"></a>&nbsp;&nbsp;
<a title="star" target="_blank" href="https://github.com/q191201771/naza/stargazers"><img src="https://img.shields.io/github/stars/q191201771/naza.svg?label=Stars&style=social"></a>&nbsp;&nbsp;
<a title="fork" target="_blank" href="https://github.com/q191201771/naza/network/members"><img src="https://img.shields.io/github/forks/q191201771/naza.svg?label=Forks&style=social"></a>&nbsp;&nbsp;
</p>

---

#### 工程目录说明

```
<<<<<<< HEAD
pkg/                   ...... 源码包
    |-- nazalog/       ...... 日志库
    |-- slicebytepool/ ...... []byte 内存池
    |-- assert/        ...... 提供了单元测试时的断言功能，减少一些模板代码
    |-- nazastring/    ...... string 和 []byte 相关的操作
    |-- bininfo/       ...... 将编译时的 git commit 日志，时间，Go 编译器信息打入程序中
    |-- bele/          ...... 提供了大小端的转换操作
    |-- nazaatomic/    ...... 原子操作
    |-- nazajson/      ...... json 操作
    |-- taskpool/      ...... 协程池
    |-- connection/    ...... 对 net.Conn 接口的二次封装
    |-- filebatch/     ...... 文件批处理操作
    |-- unique/        ...... 对象唯一 ID
    |-- nazamd5/       ...... md5 操作
    |-- mockserver/    ...... 模拟一些服务端，用于快速测试其它代码
    |-- mockwriter/    ...... 模拟 Writer 接口，用于快速测试其它代码
demo/                  ...... 示例相关的代码
bin/                   ...... 可执行文件编译输出目录
=======
pkg/                    ...... 源码包
    |-- nazalog/        ...... 日志库
    |-- slicebytepool/  ...... []byte 内存池
    |-- assert/         ...... 提供了单元测试时的断言功能，减少一些模板代码
    |-- nazastring/     ...... string 和 []byte 相关的操作
    |-- consistenthash/ ...... 一致性哈希
    |-- bininfo/        ...... 将编译时的 git commit 日志，时间，Go 编译器信息打入程序中
    |-- bele/           ...... 提供了大小端的转换操作
    |-- nazaatomic/     ...... 原子操作
    |-- nazajson/       ...... json 操作
    |-- taskpool/       ...... 协程池
    |-- connection/     ...... 对 net.Conn 接口的二次封装
    |-- filebatch/      ...... 文件批处理操作
    |-- unique/         ...... 对象唯一 ID
    |-- nazamd5/        ...... md5 操作
    |-- mockserver/     ...... 模拟一些服务端，用于快速测试其它代码
    |-- mockwriter/     ...... 模拟 Writer 接口，用于快速测试其它代码
demo/                   ...... 示例相关的代码
bin/                    ...... 可执行文件编译输出目录
>>>>>>> 1a53a6da
```

#### 依赖

无任何第三方依赖

#### 项目名 naza 由来

本仓库主要用于存放我自己写的一些 Go 基础库代码。目前只服务于我的另一个项目： [lal](https:////github.com/q191201771/lal)

naza 即哪吒（正确拼音为 nezha，我女儿发音读作 naza，少一个字母，挺好~），希望本仓库以后能像三头六臂，有多种武器的哪吒一样，为我提供多种工具。

#### 联系我

欢迎扫码加我微信，进行技术交流或扯淡。

<img src="https://pengrl.com/images/yoko_vx.jpeg" width="180" height="180" /><|MERGE_RESOLUTION|>--- conflicted
+++ resolved
@@ -27,26 +27,6 @@
 #### 工程目录说明
 
 ```
-<<<<<<< HEAD
-pkg/                   ...... 源码包
-    |-- nazalog/       ...... 日志库
-    |-- slicebytepool/ ...... []byte 内存池
-    |-- assert/        ...... 提供了单元测试时的断言功能，减少一些模板代码
-    |-- nazastring/    ...... string 和 []byte 相关的操作
-    |-- bininfo/       ...... 将编译时的 git commit 日志，时间，Go 编译器信息打入程序中
-    |-- bele/          ...... 提供了大小端的转换操作
-    |-- nazaatomic/    ...... 原子操作
-    |-- nazajson/      ...... json 操作
-    |-- taskpool/      ...... 协程池
-    |-- connection/    ...... 对 net.Conn 接口的二次封装
-    |-- filebatch/     ...... 文件批处理操作
-    |-- unique/        ...... 对象唯一 ID
-    |-- nazamd5/       ...... md5 操作
-    |-- mockserver/    ...... 模拟一些服务端，用于快速测试其它代码
-    |-- mockwriter/    ...... 模拟 Writer 接口，用于快速测试其它代码
-demo/                  ...... 示例相关的代码
-bin/                   ...... 可执行文件编译输出目录
-=======
 pkg/                    ...... 源码包
     |-- nazalog/        ...... 日志库
     |-- slicebytepool/  ...... []byte 内存池
@@ -66,7 +46,6 @@
     |-- mockwriter/     ...... 模拟 Writer 接口，用于快速测试其它代码
 demo/                   ...... 示例相关的代码
 bin/                    ...... 可执行文件编译输出目录
->>>>>>> 1a53a6da
 ```
 
 #### 依赖
