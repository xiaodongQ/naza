<p align="center">
<br>
Go语言基础库
<br><br>
<a title="TravisCI" target="_blank" href="https://www.travis-ci.org/q191201771/naza"><img src="https://www.travis-ci.org/q191201771/naza.svg?branch=master"></a>
<a title="codecov" target="_blank" href="https://codecov.io/gh/q191201771/naza"><img src="https://codecov.io/gh/q191201771/naza/branch/master/graph/badge.svg?style=flat-square"></a>
<a title="goreportcard" target="_blank" href="https://goreportcard.com/report/github.com/q191201771/naza"><img src="https://goreportcard.com/badge/github.com/q191201771/naza?style=flat-square"></a>
<br>
<a title="codeline" target="_blank" href="https://github.com/q191201771/naza"><img src="https://sloc.xyz/github/q191201771/naza/?category=code"></a>
<a title="license" target="_blank" href="https://github.com/q191201771/naza/blob/master/LICENSE"><img src="https://img.shields.io/badge/license-MIT-brightgreen.svg?style=flat-square"></a>
<a title="lastcommit" target="_blank" href="https://github.com/q191201771/naza/commits/master"><img src="https://img.shields.io/github/commit-activity/m/q191201771/naza.svg?style=flat-square"></a>
<a title="commitactivity" target="_blank" href="https://github.com/q191201771/naza/graphs/commit-activity"><img src="https://img.shields.io/github/last-commit/q191201771/naza.svg?style=flat-square"></a>
<br>
<a title="pr" target="_blank" href="https://github.com/q191201771/naza/pulls"><img src="https://img.shields.io/github/issues-pr-closed/q191201771/naza.svg?style=flat-square&color=FF9966"></a>
<a title="hits" target="_blank" href="https://github.com/q191201771/naza"><img src="https://hits.b3log.org/q191201771/naza.svg?style=flat-square"></a>
<a title="language" target="_blank" href="https://github.com/q191201771/naza"><img src="https://img.shields.io/github/languages/count/q191201771/naza.svg?style=flat-square"></a>
<a title="toplanguage" target="_blank" href="https://github.com/q191201771/naza"><img src="https://img.shields.io/github/languages/top/q191201771/naza.svg?style=flat-square"></a>
<a title="godoc" target="_blank" href="https://godoc.org/github.com/q191201771/naza"><img src="http://img.shields.io/badge/godoc-reference-5272B4.svg?style=flat-square"></a>
<br><br>
<a title="watcher" target="_blank" href="https://github.com/q191201771/naza/watchers"><img src="https://img.shields.io/github/watchers/q191201771/naza.svg?label=Watchers&style=social"></a>&nbsp;&nbsp;
<a title="star" target="_blank" href="https://github.com/q191201771/naza/stargazers"><img src="https://img.shields.io/github/stars/q191201771/naza.svg?label=Stars&style=social"></a>&nbsp;&nbsp;
<a title="fork" target="_blank" href="https://github.com/q191201771/naza/network/members"><img src="https://img.shields.io/github/forks/q191201771/naza.svg?label=Forks&style=social"></a>&nbsp;&nbsp;
</p>

---

#### 工程目录说明

```
pkg/                    ...... 源码包
    |-- nazalog/        ...... 日志库
    |-- slicebytepool/  ...... []byte 内存池
    |-- assert/         ...... 提供了单元测试时的断言功能，减少一些模板代码
    |-- nazastring/     ...... string 和 []byte 相关的操作
    |-- consistenthash/ ...... 一致性哈希
    |-- bininfo/        ...... 将编译时源码的 git 版本信息（当前 commit log 的 sha 值和 commit message），编译时间，Go 版本，平台打入程序中
    |-- bele/           ...... 提供了大小端的转换操作
    |-- nazaatomic/     ...... 原子操作
    |-- nazajson/       ...... json 操作
    |-- taskpool/       ...... 协程池
    |-- connection/     ...... 对 net.Conn 接口的二次封装
    |-- filebatch/      ...... 文件批处理操作
    |-- nazamd5/        ...... md5 操作
<<<<<<< HEAD
=======
    |-- bitrate/        ...... 计算带宽
>>>>>>> 782af6f5
    |-- ratelimit/      ...... 限流器，令牌桶
    |-- ic/             ...... 将整型切片压缩成二进制字节切片
    |-- unique/         ...... 对象唯一 ID
    |-- fake/           ...... 实现一些常用的接口，辅助测试其它代码
demo/                   ...... 示例相关的代码
bin/                    ...... 可执行文件编译输出目录
```

#### 依赖

无任何第三方依赖

#### 项目名 naza 由来

本仓库主要用于存放我自己写的一些 Go 基础库代码。目前主要服务于我的另一个项目： [lal](https:////github.com/q191201771/lal)

naza 即哪吒（正确拼音为 nezha，我女儿发音读作 naza，少一个字母，挺好~），希望本仓库以后能像三头六臂，有多种武器的哪吒一样，为我提供一个趁手的工具箱。

#### 相关文档

* pkg/bininfo [给Go程序加入编译版本时间等信息](https://https://pengrl.com/p/37397/)

#### 联系我

欢迎扫码加我微信，进行技术交流或扯淡。

<img src="https://pengrl.com/images/yoko_vx.jpeg" width="180" height="180" /><|MERGE_RESOLUTION|>--- conflicted
+++ resolved
@@ -41,10 +41,7 @@
     |-- connection/     ...... 对 net.Conn 接口的二次封装
     |-- filebatch/      ...... 文件批处理操作
     |-- nazamd5/        ...... md5 操作
-<<<<<<< HEAD
-=======
     |-- bitrate/        ...... 计算带宽
->>>>>>> 782af6f5
     |-- ratelimit/      ...... 限流器，令牌桶
     |-- ic/             ...... 将整型切片压缩成二进制字节切片
     |-- unique/         ...... 对象唯一 ID
