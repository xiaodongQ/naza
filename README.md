<p align="center">
<br>
Go语言基础库
<br><br>
<a title="TravisCI" target="_blank" href="https://www.travis-ci.org/q191201771/naza"><img src="https://www.travis-ci.org/q191201771/naza.svg?branch=master"></a>
<a title="codecov" target="_blank" href="https://codecov.io/gh/q191201771/naza"><img src="https://codecov.io/gh/q191201771/naza/branch/master/graph/badge.svg?style=flat-square"></a>
<a title="goreportcard" target="_blank" href="https://goreportcard.com/report/github.com/q191201771/naza"><img src="https://goreportcard.com/badge/github.com/q191201771/naza?style=flat-square"></a>
<br>
<a title="codeline" target="_blank" href="https://github.com/q191201771/naza"><img src="https://sloc.xyz/github/q191201771/naza/?category=code"></a>
<a title="license" target="_blank" href="https://github.com/q191201771/naza/blob/master/LICENSE"><img src="https://img.shields.io/badge/license-MIT-brightgreen.svg?style=flat-square"></a>
<a title="lastcommit" target="_blank" href="https://github.com/q191201771/naza/commits/master"><img src="https://img.shields.io/github/commit-activity/m/q191201771/naza.svg?style=flat-square"></a>
<a title="commitactivity" target="_blank" href="https://github.com/q191201771/naza/graphs/commit-activity"><img src="https://img.shields.io/github/last-commit/q191201771/naza.svg?style=flat-square"></a>
<br>
<a title="pr" target="_blank" href="https://github.com/q191201771/naza/pulls"><img src="https://img.shields.io/github/issues-pr-closed/q191201771/naza.svg?style=flat-square&color=FF9966"></a>
<a title="hits" target="_blank" href="https://github.com/q191201771/naza"><img src="https://hits.b3log.org/q191201771/naza.svg?style=flat-square"></a>
<a title="language" target="_blank" href="https://github.com/q191201771/naza"><img src="https://img.shields.io/github/languages/count/q191201771/naza.svg?style=flat-square"></a>
<a title="toplanguage" target="_blank" href="https://github.com/q191201771/naza"><img src="https://img.shields.io/github/languages/top/q191201771/naza.svg?style=flat-square"></a>
<a title="godoc" target="_blank" href="https://godoc.org/github.com/q191201771/naza"><img src="http://img.shields.io/badge/godoc-reference-5272B4.svg?style=flat-square"></a>
<br><br>
<a title="watcher" target="_blank" href="https://github.com/q191201771/naza/watchers"><img src="https://img.shields.io/github/watchers/q191201771/naza.svg?label=Watchers&style=social"></a>&nbsp;&nbsp;
<a title="star" target="_blank" href="https://github.com/q191201771/naza/stargazers"><img src="https://img.shields.io/github/stars/q191201771/naza.svg?label=Stars&style=social"></a>&nbsp;&nbsp;
<a title="fork" target="_blank" href="https://github.com/q191201771/naza/network/members"><img src="https://img.shields.io/github/forks/q191201771/naza.svg?label=Forks&style=social"></a>&nbsp;&nbsp;
</p>

---

#### 工程目录说明

```
pkg/                  ......源码包
    |-- nazalog/      ......日志库
    |-- bufferpool/   ......bytes.Buffer 内存池
    |-- assert/       ......提供了单元测试时的断言功能，减少一些模板代码
<<<<<<< HEAD
    |-- nazastring/   ......string和[]byte相关的操作
    |-- bininfo/      ......将编译时的 git 版本号，时间，Go 编译器信息打入程序中
    |-- bele/         ......提供了大小端的转换操作
=======
    |-- nazastring/   ......string 和 []byte 相关的操作
    |-- bininfo/      ......将编译时的 git 版本号，时间，Go 编译器信息打入程序中
    |-- bele/         ......提供了大小端的转换操作
    |-- nazaatomic/   ......原子操作
>>>>>>> fbe13777
    |-- nazajson/     ......json 操作
    |-- taskpool/     ......协程池
    |-- connection/   ......对 net.Conn 接口的二次封装
    |-- filebatch/    ......文件批处理操作
    |-- unique/       ......对象唯一 ID
    |-- mockserver/   ......模拟一些服务端，用于快速测试其它代码
    |-- mockwriter/   ......模拟 Writer 接口，用于快速测试其它代码
demo/                 ......示例相关的代码
bin/                  ......可执行文件编译输出目录
```

#### 依赖

无任何第三方依赖

#### 项目名 naza 由来

本仓库主要用于存放我自己写的一些 Go 基础库代码。目前只服务于我的另一个项目： [lal](https:////github.com/q191201771/lal)

naza 即哪吒（正确拼音为 nezha，我女儿发音读作 naza，少一个字母，挺好~），希望本仓库以后能像三头六臂，有多种武器的哪吒一样，为我提供多种工具。

#### 联系我

欢迎扫码加我微信，进行技术交流或扯淡。

<img src="https://pengrl.com/images/yoko_vx.jpeg" width="180" height="180" /><|MERGE_RESOLUTION|>--- conflicted
+++ resolved
@@ -31,16 +31,10 @@
     |-- nazalog/      ......日志库
     |-- bufferpool/   ......bytes.Buffer 内存池
     |-- assert/       ......提供了单元测试时的断言功能，减少一些模板代码
-<<<<<<< HEAD
-    |-- nazastring/   ......string和[]byte相关的操作
-    |-- bininfo/      ......将编译时的 git 版本号，时间，Go 编译器信息打入程序中
-    |-- bele/         ......提供了大小端的转换操作
-=======
     |-- nazastring/   ......string 和 []byte 相关的操作
     |-- bininfo/      ......将编译时的 git 版本号，时间，Go 编译器信息打入程序中
     |-- bele/         ......提供了大小端的转换操作
     |-- nazaatomic/   ......原子操作
->>>>>>> fbe13777
     |-- nazajson/     ......json 操作
     |-- taskpool/     ......协程池
     |-- connection/   ......对 net.Conn 接口的二次封装
