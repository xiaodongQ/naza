#!/usr/bin/env bash

# 在 macos 下运行 gofmt 检查
uname=$(uname)
if [[ "$uname" == "Darwin" ]]; then
    echo "CHEFERASEME run gofmt check..."
    gofiles=$(git diff --name-only --diff-filter=ACM | grep '.go$')
    if [ ! -z "$gofiles" ]; then
<<<<<<< HEAD
        echo "CHEFERASEME mod gofiles exist:" $gofiles
=======
        #echo "CHEFERASEME mod gofiles exist:" $gofiles
>>>>>>> 059da412
        unformatted=$(gofmt -l $gofiles)
        if [ ! -z "$unformatted" ]; then
            echo "Go files should be formatted with gofmt. Please run:"
            for fn in $unformatted; do
                echo "  gofmt -w $PWD/$fn"
            done
            #exit 1
        else
            echo "Go files be formatted."
        fi
    else
        echo "CHEFERASEME mod gofiles not exist."
    fi
else
  echo "CHEFERASEME not run gofmt check..."
fi

# 跑 go test 生成测试覆盖率
echo "CHEFERASEME run coverage test..."
echo "" > coverage.txt

for d in $(go list ./... | grep -v vendor | grep nezha/pkg); do
    go test -race -coverprofile=profile.out -covermode=atomic $d
    if [ -f profile.out ]; then
        cat profile.out >> coverage.txt
        rm profile.out
    fi
done

# go test -race -coverprofile=profile.out -covermode=atomic && go tool cover -html=profile.out -o coverage.html && open coverage.html
# go test -test.bench=".*"
# go test -bench=. -benchtime=10s<|MERGE_RESOLUTION|>--- conflicted
+++ resolved
@@ -6,11 +6,7 @@
     echo "CHEFERASEME run gofmt check..."
     gofiles=$(git diff --name-only --diff-filter=ACM | grep '.go$')
     if [ ! -z "$gofiles" ]; then
-<<<<<<< HEAD
-        echo "CHEFERASEME mod gofiles exist:" $gofiles
-=======
         #echo "CHEFERASEME mod gofiles exist:" $gofiles
->>>>>>> 059da412
         unformatted=$(gofmt -l $gofiles)
         if [ ! -z "$unformatted" ]; then
             echo "Go files should be formatted with gofmt. Please run:"
